--- conflicted
+++ resolved
@@ -20,48 +20,25 @@
 
 ### 1) Clone and create an environment
 
-<<<<<<< HEAD
 ```bash
 git clone https://github.com/pykale/mmai-hackathon.git
 cd mmai-hackathon
-=======
-   ```bash
-   git clone https://github.com/pykale/mmai-hackathon.git
-   cd mmai-hackathon
-   ```
->>>>>>> 390d366b
 
 # conda (recommended)
 conda create -n mmai-hackathon python=3.11 -y
 conda activate mmai-hackathon
 
-<<<<<<< HEAD
+
 # venv (alternative)
 # python3 -m venv .venv && source .venv/bin/activate
 
 # uv (alternative)
 # uv venv .venv && source .venv/bin/activate
 ```
-=======
-   ```bash
-   python3 -m venv .venv
-   source .venv/bin/activate
-   ```
->>>>>>> 390d366b
 
 ### 2) Install dependencies (with tests)
 
-<<<<<<< HEAD
 ```bash
-pip install --upgrade pip
-=======
-   ```bash
-   pip install --upgrade pip
-   # Install pykale with all optional dependencies (full extras) from git first
-   pip install "git+https://github.com/pykale/pykale@main[full]"
-   pip install -e .
-   ```
->>>>>>> 390d366b
 
 # Recommended for development and testing (includes pytest, coverage, linters)
 pip install -e .[dev]
